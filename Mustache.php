<?php

/**
 * A Mustache implementation in PHP.
 *
 * {@link http://defunkt.github.com/mustache}
 *
 * Mustache is a framework-agnostic logic-less templating language. It enforces separation of view
 * logic from template files. In fact, it is not even possible to embed logic in the template.
 *
 * This is very, very rad.
 *
 * @author Justin Hileman {@link http://justinhileman.com}
 */
class Mustache {

	public $_otag = '{{';
	public $_ctag = '}}';

	/**
	 * Should this Mustache throw exceptions when it finds unexpected tags?
	 *
	 * @see self::_throwsException()
	 */
	protected $_throwsExceptions = array(
		MustacheException::UNKNOWN_VARIABLE         => false,
		MustacheException::UNCLOSED_SECTION         => true,
		MustacheException::UNEXPECTED_CLOSE_SECTION => true,
		MustacheException::UNKNOWN_PARTIAL          => false,
		MustacheException::UNKNOWN_PRAGMA           => true,
	);

	// Override charset passed to htmlentities() and htmlspecialchars(). Defaults to UTF-8.
	protected $_charset = 'UTF-8';

	const PRAGMA_DOT_NOTATION      = 'DOT-NOTATION';
	const PRAGMA_IMPLICIT_ITERATOR = 'IMPLICIT-ITERATOR';

	/**
	 * The {{%UNESCAPED}} pragma swaps the meaning of the {{normal}} and {{{unescaped}}}
	 * Mustache tags. That is, once this pragma is activated the {{normal}} tag will not be
	 * escaped while the {{{unescaped}}} tag will be escaped.
	 *
	 * Pragmas apply only to the current template. Partials, even those included after the
	 * {{%UNESCAPED}} call, will need their own pragma declaration.
	 *
	 * This may be useful in non-HTML Mustache situations.
	 */
	const PRAGMA_UNESCAPED    = 'UNESCAPED';

	protected $_tagRegEx;

	protected $_template = '';
	protected $_context  = array();
	protected $_partials = array();
	protected $_pragmas  = array();

<<<<<<< HEAD
	protected $pragmasImplemented = array(
		self::PRAGMA_DOT_NOTATION,
		self::PRAGMA_IMPLICIT_ITERATOR
=======
	protected $_pragmasImplemented = array(
		self::PRAGMA_DOT_NOTATION,
		self::PRAGMA_UNESCAPED
>>>>>>> 11c2b04d
	);

	/**
	 * Mustache class constructor.
	 *
	 * This method accepts a $template string and a $view object. Optionally, pass an associative
	 * array of partials as well.
	 *
	 * @access public
	 * @param string $template (default: null)
	 * @param mixed $view (default: null)
	 * @param array $partials (default: null)
	 * @return void
	 */
	public function __construct($template = null, $view = null, $partials = null) {
		if ($template !== null) $this->_template = $template;
		if ($partials !== null) $this->_partials = $partials;
		if ($view !== null)     $this->_context = array($view);
	}

	/**
	 * Render the given template and view object.
	 *
	 * Defaults to the template and view passed to the class constructor unless a new one is provided.
	 * Optionally, pass an associative array of partials as well.
	 *
	 * @access public
	 * @param string $template (default: null)
	 * @param mixed $view (default: null)
	 * @param array $partials (default: null)
	 * @return string Rendered Mustache template.
	 */
	public function render($template = null, $view = null, $partials = null) {
		if ($template === null) $template = $this->_template;
		if ($partials !== null) $this->_partials = $partials;

		if ($view) {
			$this->_context = array($view);
		} else if (empty($this->_context)) {
			$this->_context = array($this);
		}

		$template = $this->_renderPragmas($template, $context);
		return $this->_renderTemplate($template, $this->_context);
	}

	/**
	 * Wrap the render() function for string conversion.
	 *
	 * @access public
	 * @return string
	 */
	public function __toString() {
		// PHP doesn't like exceptions in __toString.
		// catch any exceptions and convert them to strings.
		try {
			$result = $this->render();
			return $result;
		} catch (Exception $e) {
			return "Error rendering mustache: " . $e->getMessage();
		}
	}

	/**
	 * Internal render function, used for recursive calls.
	 *
	 * @access protected
	 * @param string $template
	 * @param array &$context
	 * @return string Rendered Mustache template.
	 */
	protected function _renderTemplate($template, &$context) {
		$template = $this->_renderSection($template, $context);
		return $this->_renderTags($template, $context);
	}

	/**
	 * Render boolean, enumerable and inverted sections.
	 *
	 * @access protected
	 * @param string $template
	 * @param array $context
	 * @return string
	 */
	protected function _renderSection($template, &$context) {
		$otag  = $this->_prepareRegEx($this->_otag);
		$ctag  = $this->_prepareRegEx($this->_ctag);
		$regex = '/' . $otag . '(\\^|\\#)\\s*(.+?)\\s*' . $ctag . '\\s*([\\s\\S]+?)' . $otag . '\\/\\s*\\2\\s*' . $ctag . '\\s*/m';

		$matches = array();
		while (preg_match($regex, $template, $matches, PREG_OFFSET_CAPTURE)) {
			$section  = $matches[0][0];
			$offset   = $matches[0][1];
			$type     = $matches[1][0];
			$tag_name = trim($matches[2][0]);
			$content  = $matches[3][0];

			$replace = '';
			$val = $this->_getVariable($tag_name, $context);
			switch($type) {
				// inverted section
				case '^':
					if (empty($val)) {
						$replace .= $content;
					}
					break;

				// regular section
				case '#':
<<<<<<< HEAD
					if ($this->varIsIterable($val)) {
						if ($this->hasPragma(self::PRAGMA_IMPLICIT_ITERATOR)) {
							if ($opt = $this->getPragmaOptions(self::PRAGMA_IMPLICIT_ITERATOR)) {
								$iterator = $opt['iterator'];
							} else {
								$iterator = '.';
							}
						} else {
							$iterator = false;
						}

						foreach ($val as $local_context) {
							if ($iterator) {
								$c = array($iterator => $local_context);
								$replace .= $this->_render($content, $this->getContext($context, $c));
							} else {
								$replace .= $this->_render($content, $this->getContext($context, $local_context));
							}
=======
					if ($this->_varIsIterable($val)) {
						foreach ($val as $local_context) {
							$c = $this->_getContext($context, $local_context);
							$replace .= $this->_renderTemplate($content, $c);
>>>>>>> 11c2b04d
						}
					} else if ($val) {
						if (is_array($val) || is_object($val)) {
							$c = $this->_getContext($context, $val);
							$replace .= $this->_renderTemplate($content, $c);
						} else {
							$replace .= $content;
						}
					}
					break;
			}

			$template = substr_replace($template, $replace, $offset, strlen($section));
		}

		return $template;
	}

	/**
	 * Initialize pragmas and remove all pragma tags.
	 *
	 * @access protected
	 * @param string $template
	 * @param array &$context
	 * @return string
	 */
	protected function _renderPragmas($template, &$context) {
		// no pragmas
		if (strpos($template, $this->_otag . '%') === false) {
			return $template;
		}

		$otag = $this->_prepareRegEx($this->_otag);
		$ctag = $this->_prepareRegEx($this->_ctag);
		$regex = '/' . $otag . '%\\s*([\\w_-]+)((?: [\\w]+=[\\w]+)*)\\s*' . $ctag . '\\n?/';
		return preg_replace_callback($regex, array($this, '_renderPragma'), $template);
	}

	/**
	 * A preg_replace helper to remove {{%PRAGMA}} tags and enable requested pragma.
	 *
	 * @access protected
	 * @param mixed $matches
	 * @return void
	 * @throws MustacheException unknown pragma
	 */
	protected function _renderPragma($matches) {
		$pragma         = $matches[0];
		$pragma_name    = $matches[1];
		$options_string = $matches[2];

		if (!in_array($pragma_name, $this->_pragmasImplemented)) {
			throw new MustacheException('Unknown pragma: ' . $pragma_name, MustacheException::UNKNOWN_PRAGMA);
		}

		$options = array();
		foreach (explode(' ', trim($options_string)) as $o) {
			if ($p = trim($o)) {
				$p = explode('=', trim($p));
				$options[$p[0]] = $p[1];
			}
		}

		if (empty($options)) {
			$this->_pragmas[$pragma_name] = true;
		} else {
			$this->_pragmas[$pragma_name] = $options;
		}

		return '';
	}

	/**
	 * Check whether this Mustache has a specific pragma.
	 *
	 * @access protected
	 * @param string $pragma_name
	 * @return bool
	 */
	protected function _hasPragma($pragma_name) {
		if (array_key_exists($pragma_name, $this->_pragmas) && $this->_pragmas[$pragma_name]) {
			return true;
		} else {
			return false;
		}
	}

<<<<<<< HEAD
	protected function getPragmaOptions($pragma_name) {
		if (!$this->hasPragma($pragma_name)) {
			throw new MustacheException('Unknown pragma: ' . $pragma_name, MustacheException::UNKNOWN_PRAGMA);
		}

		return (is_array($this->pragmas[$pragma_name])) ? $this->pragmas[$pragma_name] : array();
=======
	/**
	 * Return pragma options, if any.
	 *
	 * @access protected
	 * @param string $pragma_name
	 * @return mixed
	 * @throws MustacheException Unknown pragma
	 */
	protected function _getPragmaOptions($pragma_name) {
		if (!$this->_hasPragma()) {
			throw new MustacheException('Unknown pragma: ' . $pragma_name, MustacheException::UNKNOWN_PRAGMA);
		}

		return $this->_pragmas[$pragma_name];
	}


	/**
	 * Check whether this Mustache instance throws a given exception.
	 *
	 * Expects exceptions to be MustacheException error codes (i.e. class constants).
	 *
	 * @access protected
	 * @param mixed $exception
	 * @return void
	 */
	protected function _throwsException($exception) {
		return (isset($this->_throwsExceptions[$exception]) && $this->_throwsExceptions[$exception]);
>>>>>>> 11c2b04d
	}

	/**
	 * Loop through and render individual Mustache tags.
	 *
	 * @access protected
	 * @param string $template
	 * @param array $context
	 * @return void
	 */
	protected function _renderTags($template, &$context) {
		if (strpos($template, $this->_otag) === false) {
			return $template;
		}

		$otag = $this->_prepareRegEx($this->_otag);
		$ctag = $this->_prepareRegEx($this->_ctag);

		$this->_tagRegEx = '/' . $otag . "([#\^\/=!>\\{&])?(.+?)\\1?" . $ctag . "+/";

		$html = '';
		$matches = array();
		while (preg_match($this->_tagRegEx, $template, $matches, PREG_OFFSET_CAPTURE)) {
			$tag      = $matches[0][0];
			$offset   = $matches[0][1];
			$modifier = $matches[1][0];
			$tag_name = trim($matches[2][0]);

			$html .= substr($template, 0, $offset);
			$html .= $this->_renderTag($modifier, $tag_name, $context);
			$template = substr($template, $offset + strlen($tag));
		}

		return $html . $template;
	}

	/**
	 * Render the named tag, given the specified modifier.
	 *
	 * Accepted modifiers are `=` (change delimiter), `!` (comment), `>` (partial)
	 * `{` or `&` (don't escape output), or none (render escaped output).
	 *
	 * @access protected
	 * @param string $modifier
	 * @param string $tag_name
	 * @param array $context
	 * @throws MustacheException Unmatched section tag encountered.
	 * @return string
	 */
	protected function _renderTag($modifier, $tag_name, &$context) {
		switch ($modifier) {
			case '#':
			case '^':
				if ($this->_throwsException(MustacheException::UNCLOSED_SECTION)) {
					throw new MustacheException('Unclosed section: ' . $tag_name, MustacheException::UNCLOSED_SECTION);
				} else {
					return '';
				}
				break;
			case '/':
				if ($this->_throwsException(MustacheException::UNEXPECTED_CLOSE_SECTION)) {
					throw new MustacheException('Unexpected close section: ' . $tag_name, MustacheException::UNEXPECTED_CLOSE_SECTION);
				} else {
					return '';
				}
				break;
			case '=':
				return $this->_changeDelimiter($tag_name, $context);
				break;
			case '!':
				return $this->_renderComment($tag_name, $context);
				break;
			case '>':
				return $this->_renderPartial($tag_name, $context);
				break;
			case '{':
			case '&':
				if ($this->_hasPragma(self::PRAGMA_UNESCAPED)) {
					return $this->_renderEscaped($tag_name, $context);
				} else {
					return $this->_renderUnescaped($tag_name, $context);
				}
				break;
			case '':
			default:
				if ($this->_hasPragma(self::PRAGMA_UNESCAPED)) {
					return $this->_renderUnescaped($tag_name, $context);
				} else {
					return $this->_renderEscaped($tag_name, $context);
				}
				break;
		}
	}

	/**
	 * Escape and return the requested tag.
	 *
	 * @access protected
	 * @param string $tag_name
	 * @param array $context
	 * @return string
	 */
	protected function _renderEscaped($tag_name, &$context) {
		return htmlentities($this->_getVariable($tag_name, $context), null, $this->_charset);
	}

	/**
	 * Render a comment (i.e. return an empty string).
	 *
	 * @access protected
	 * @param string $tag_name
	 * @param array $context
	 * @return string
	 */
	protected function _renderComment($tag_name, &$context) {
		return '';
	}

	/**
	 * Return the requested tag unescaped.
	 *
	 * @access protected
	 * @param string $tag_name
	 * @param array $context
	 * @return string
	 */
	protected function _renderUnescaped($tag_name, &$context) {
		return $this->_getVariable($tag_name, $context);
	}

	/**
	 * Render the requested partial.
	 *
	 * @access protected
	 * @param string $tag_name
	 * @param array $context
	 * @return string
	 */
	protected function _renderPartial($tag_name, &$context) {
		$view = new self($this->_getPartial($tag_name), $this->_flattenContext($context), $this->_partials);
		$view->_otag = $this->_otag;
		$view->_ctag = $this->_ctag;
		return $view->render();
	}

	/**
	 * Change the Mustache tag delimiter. This method also replaces this object's current
	 * tag RegEx with one using the new delimiters.
	 *
	 * @access protected
	 * @param string $tag_name
	 * @param array $context
	 * @return string
	 */
	protected function _changeDelimiter($tag_name, &$context) {
		$tags = explode(' ', $tag_name);
		$this->_otag = $tags[0];
		$this->_ctag = $tags[1];

		$otag  = $this->_prepareRegEx($this->_otag);
		$ctag  = $this->_prepareRegEx($this->_ctag);
		$this->_tagRegEx = '/' . $otag . "([#\^\/=!>\\{&])?(.+?)\\1?" . $ctag . "+/";
		return '';
	}


	/**
	 * Prepare a new context reference array.
	 *
	 * This is used to create context arrays for iterable blocks.
	 *
	 * @access protected
	 * @param array $context
	 * @param array $local_context
	 * @return array
	 */
	protected function _getContext(&$context, &$local_context) {
		$ret = array();
		$ret[] =& $local_context;
		foreach ($context as $view) {
			$ret[] =& $view;
		}
		return $ret;
	}


	/**
	 * Prepare a new (flattened) context.
	 *
	 * This is used to create a view object or array for rendering partials.
	 *
	 * @access protected
	 * @param array &$context
	 * @return array
	 * @throws MustacheException
	 */
	protected function _flattenContext(&$context) {
		$keys = array_keys($context);
		$first = $context[$keys[0]];

		if ($first instanceof Mustache) {
			$ret = clone $first;
			unset($keys[0]);

			foreach ($keys as $name) {
				foreach ($context[$name] as $key => $val) {
					$ret->$key =& $val;
				}
			}
		} else if (is_array($first)) {
			$ret = array();

			foreach ($keys as $name) {
				foreach ($context[$name] as $key => $val) {
					$ret[$key] =& $val;
				}
			}
		} else {
			throw new MustacheException('Unknown root context type.');
		}

		return $ret;
	}

	/**
	 * Get a variable from the context array.
	 *
	 * If the view is an array, returns the value with array key $tag_name.
	 * If the view is an object, this will check for a public member variable
	 * named $tag_name. If none is available, this method will execute and return
	 * any class method named $tag_name. Failing all of the above, this method will
	 * return an empty string.
	 *
	 * @access protected
	 * @param string $tag_name
	 * @param array $context
	 * @throws MustacheException Unknown variable name.
	 * @return string
	 */
<<<<<<< HEAD
	protected function getVariable($tag_name, &$context) {
		if ($ret = $this->_getVariable($tag_name, $context)) {
			return $ret;
		} else if ($this->hasPragma(self::PRAGMA_DOT_NOTATION)) {
=======
	protected function _getVariable($tag_name, &$context) {
		if ($this->_hasPragma(self::PRAGMA_DOT_NOTATION)) {
>>>>>>> 11c2b04d
			$chunks = explode('.', $tag_name);
			$first = array_shift($chunks);

			$ret = $this->_findVariableInContext($first, $context);
			while ($next = array_shift($chunks)) {
				// Slice off a chunk of context for dot notation traversal.
				$c = array($ret);
				$ret = $this->_findVariableInContext($next, $c);
			}
			return $ret;
		} else {
<<<<<<< HEAD
			return $ret;
=======
			return $this->_findVariableInContext($tag_name, $context);
>>>>>>> 11c2b04d
		}
	}

	/**
	 * Get a variable from the context array. Internal helper used by getVariable() to abstract
	 * variable traversal for dot notation.
	 *
	 * @access protected
	 * @param string $tag_name
	 * @param array &$context
	 * @throws MustacheException Unknown variable name.
	 * @return string
	 */
	protected function _findVariableInContext($tag_name, &$context) {
		foreach ($context as $view) {
			if (is_object($view)) {
				if (isset($view->$tag_name)) {
					return $view->$tag_name;
				} else if (method_exists($view, $tag_name)) {
					return $view->$tag_name();
				}
			} else if (isset($view[$tag_name])) {
				return $view[$tag_name];
			}
		}

		if ($this->_throwsException(MustacheException::UNKNOWN_VARIABLE)) {
			throw new MustacheException("Unknown variable: " . $tag_name, MustacheException::UNKNOWN_VARIABLE);
		} else {
			return '';
		}
	}

	/**
	 * Retrieve the partial corresponding to the requested tag name.
	 *
	 * Silently fails (i.e. returns '') when the requested partial is not found.
	 *
	 * @access protected
	 * @param string $tag_name
	 * @throws MustacheException Unknown partial name.
	 * @return string
	 */
	protected function _getPartial($tag_name) {
		if (is_array($this->_partials) && isset($this->_partials[$tag_name])) {
			return $this->_partials[$tag_name];
		}

		if ($this->_throwsException(MustacheException::UNKNOWN_PARTIAL)) {
			throw new MustacheException('Unknown partial: ' . $tag_name, MustacheException::UNKNOWN_PARTIAL);
		} else {
			return '';
		}
	}

	/**
	 * Check whether the given $var should be iterated (i.e. in a section context).
	 *
	 * @access protected
	 * @param mixed $var
	 * @return bool
	 */
	protected function _varIsIterable($var) {
		return is_object($var) || (is_array($var) && !array_diff_key($var, array_keys(array_keys($var))));
	}

	/**
	 * Prepare a string to be used in a regular expression.
	 *
	 * @access protected
	 * @param string $str
	 * @return string
	 */
	protected function _prepareRegEx($str) {
		$replace = array(
			'\\' => '\\\\', '^' => '\^', '.' => '\.', '$' => '\$', '|' => '\|', '(' => '\(',
			')' => '\)', '[' => '\[', ']' => '\]', '*' => '\*', '+' => '\+', '?' => '\?',
			'{' => '\{', '}' => '\}', ',' => '\,'
		);
		return strtr($str, $replace);
	}
}


/**
 * MustacheException class.
 *
 * @extends Exception
 */
class MustacheException extends Exception {

	// An UNKNOWN_VARIABLE exception is thrown when a {{variable}} is not found
	// in the current context.
	const UNKNOWN_VARIABLE         = 0;

	// An UNCLOSED_SECTION exception is thrown when a {{#section}} is not closed.
	const UNCLOSED_SECTION         = 1;

	// An UNEXPECTED_CLOSE_SECTION exception is thrown when {{/section}} appears
	// without a corresponding {{#section}} or {{^section}}.
	const UNEXPECTED_CLOSE_SECTION = 2;

	// An UNKNOWN_PARTIAL exception is thrown whenever a {{>partial}} tag appears
	// with no associated partial.
	const UNKNOWN_PARTIAL          = 3;

	// An UNKNOWN_PRAGMA exception is thrown whenever a {{%PRAGMA}} tag appears
	// which can't be handled by this Mustache instance.
	const UNKNOWN_PRAGMA           = 4;

}<|MERGE_RESOLUTION|>--- conflicted
+++ resolved
@@ -55,15 +55,10 @@
 	protected $_partials = array();
 	protected $_pragmas  = array();
 
-<<<<<<< HEAD
-	protected $pragmasImplemented = array(
-		self::PRAGMA_DOT_NOTATION,
-		self::PRAGMA_IMPLICIT_ITERATOR
-=======
 	protected $_pragmasImplemented = array(
 		self::PRAGMA_DOT_NOTATION,
+		self::PRAGMA_IMPLICIT_ITERATOR,
 		self::PRAGMA_UNESCAPED
->>>>>>> 11c2b04d
 	);
 
 	/**
@@ -173,10 +168,9 @@
 
 				// regular section
 				case '#':
-<<<<<<< HEAD
-					if ($this->varIsIterable($val)) {
-						if ($this->hasPragma(self::PRAGMA_IMPLICIT_ITERATOR)) {
-							if ($opt = $this->getPragmaOptions(self::PRAGMA_IMPLICIT_ITERATOR)) {
+					if ($this->_varIsIterable($val)) {
+						if ($this->_hasPragma(self::PRAGMA_IMPLICIT_ITERATOR)) {
+							if ($opt = $this->_getPragmaOptions(self::PRAGMA_IMPLICIT_ITERATOR)) {
 								$iterator = $opt['iterator'];
 							} else {
 								$iterator = '.';
@@ -187,17 +181,13 @@
 
 						foreach ($val as $local_context) {
 							if ($iterator) {
-								$c = array($iterator => $local_context);
-								$replace .= $this->_render($content, $this->getContext($context, $c));
+								$c1 = array($iterator => $local_context);
+								$c2 = $this->_getContext($context, $c1);
+								$replace .= $this->_renderTemplate($content, $c2);
 							} else {
-								$replace .= $this->_render($content, $this->getContext($context, $local_context));
+								$c = $this->_getContext($context, $local_context);
+								$replace .= $this->_renderTemplate($content, $c);
 							}
-=======
-					if ($this->_varIsIterable($val)) {
-						foreach ($val as $local_context) {
-							$c = $this->_getContext($context, $local_context);
-							$replace .= $this->_renderTemplate($content, $c);
->>>>>>> 11c2b04d
 						}
 					} else if ($val) {
 						if (is_array($val) || is_object($val)) {
@@ -285,14 +275,6 @@
 		}
 	}
 
-<<<<<<< HEAD
-	protected function getPragmaOptions($pragma_name) {
-		if (!$this->hasPragma($pragma_name)) {
-			throw new MustacheException('Unknown pragma: ' . $pragma_name, MustacheException::UNKNOWN_PRAGMA);
-		}
-
-		return (is_array($this->pragmas[$pragma_name])) ? $this->pragmas[$pragma_name] : array();
-=======
 	/**
 	 * Return pragma options, if any.
 	 *
@@ -302,11 +284,11 @@
 	 * @throws MustacheException Unknown pragma
 	 */
 	protected function _getPragmaOptions($pragma_name) {
-		if (!$this->_hasPragma()) {
+		if (!$this->_hasPragma($pragma_name)) {
 			throw new MustacheException('Unknown pragma: ' . $pragma_name, MustacheException::UNKNOWN_PRAGMA);
 		}
 
-		return $this->_pragmas[$pragma_name];
+		return (is_array($this->_pragmas[$pragma_name])) ? $this->_pragmas[$pragma_name] : array();
 	}
 
 
@@ -321,7 +303,6 @@
 	 */
 	protected function _throwsException($exception) {
 		return (isset($this->_throwsExceptions[$exception]) && $this->_throwsExceptions[$exception]);
->>>>>>> 11c2b04d
 	}
 
 	/**
@@ -561,15 +542,8 @@
 	 * @throws MustacheException Unknown variable name.
 	 * @return string
 	 */
-<<<<<<< HEAD
-	protected function getVariable($tag_name, &$context) {
-		if ($ret = $this->_getVariable($tag_name, $context)) {
-			return $ret;
-		} else if ($this->hasPragma(self::PRAGMA_DOT_NOTATION)) {
-=======
 	protected function _getVariable($tag_name, &$context) {
-		if ($this->_hasPragma(self::PRAGMA_DOT_NOTATION)) {
->>>>>>> 11c2b04d
+		if ($this->_hasPragma(self::PRAGMA_DOT_NOTATION) && $tag_name != '.') {
 			$chunks = explode('.', $tag_name);
 			$first = array_shift($chunks);
 
@@ -581,11 +555,7 @@
 			}
 			return $ret;
 		} else {
-<<<<<<< HEAD
-			return $ret;
-=======
 			return $this->_findVariableInContext($tag_name, $context);
->>>>>>> 11c2b04d
 		}
 	}
 
