--- conflicted
+++ resolved
@@ -122,7 +122,7 @@
 			$this->_context = array($this);
 		}
 
-		$template = $this->_renderPragmas($template, $context);
+		$template = $this->_renderPragmas($template);
 		return $this->_renderTemplate($template, $this->_context);
 	}
 
@@ -150,16 +150,9 @@
 	 * @param string $template
 	 * @return string Rendered Mustache template.
 	 */
-<<<<<<< HEAD
 	protected function _renderTemplate($template) {
-		$template = $this->_renderPragmas($template);
 		$template = $this->_renderSection($template);
 		return $this->_renderTags($template);
-=======
-	protected function _renderTemplate($template, &$context) {
-		$template = $this->_renderSection($template, $context);
-		return $this->_renderTags($template, $context);
->>>>>>> 0fd759d8
 	}
 
 	/**
