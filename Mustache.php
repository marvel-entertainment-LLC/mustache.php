<?php

/**
 * A Mustache implementation in PHP.
 *
 * {@link http://defunkt.github.com/mustache}
 *
 * Mustache is a framework-agnostic logic-less templating language. It enforces separation of view
 * logic from template files. In fact, it is not even possible to embed logic in the template.
 *
 * This is very, very rad.
 *
 * @author Justin Hileman {@link http://justinhileman.com}
 */
class Mustache {

	public $otag = '{{';
	public $ctag = '}}';

	// Should this Mustache throw exceptions when it finds unexpected tags?
	protected $throwSectionExceptions  = true;
	protected $throwPartialExceptions  = false;
	protected $throwVariableExceptions = false;
	
	protected $enableElse = true;

	// Override charset passed to htmlentities() and htmlspecialchars(). Defaults to UTF-8.
	protected $charset = 'UTF-8';

	protected $tagRegEx;

	protected $template = '';
	protected $context  = array();
	protected $partials = array();

	/**
	 * Mustache class constructor.
	 *
	 * This method accepts a $template string and a $view object. Optionally, pass an associative
	 * array of partials as well.
	 *
	 * @access public
	 * @param string $template (default: null)
	 * @param mixed $view (default: null)
	 * @param array $partials (default: null)
	 * @return void
	 */
	public function __construct($template = null, $view = null, $partials = null) {
		if ($template !== null) $this->template = $template;
		if ($partials !== null) $this->partials = $partials;
		if ($view !== null)     $this->context = array($view);
	}

	/**
	 * Render the given template and view object.
	 *
	 * Defaults to the template and view passed to the class constructor unless a new one is provided.
	 * Optionally, pass an associative array of partials as well.
	 *
	 * @access public
	 * @param string $template (default: null)
	 * @param mixed $view (default: null)
	 * @param array $partials (default: null)
	 * @return string Rendered Mustache template.
	 */
	public function render($template = null, $view = null, $partials = null) {
		if ($template === null) $template = $this->template;
		if ($partials !== null) $this->partials = $partials;

		if ($view) {
			$this->context = array($view);
		} else if (empty($this->context)) {
			$this->context = array($this);
		}

		return $this->_render($template, $this->context);
	}

	/**
	 * Wrap the render() function for string conversion.
	 *
	 * @access public
	 * @return string
	 */
	public function __toString() {
		// PHP doesn't like exceptions in __toString.
		// catch any exceptions and convert them to strings.
		try {
			$result = $this->render();
			return $result;
		} catch (Exception $e) {
			return "Error rendering mustache: " . $e->getMessage();
		}
	}


	/**
	 * Internal render function, used for recursive calls.
	 *
	 * @access protected
	 * @param string $template
	 * @param array &$context
	 * @return string Rendered Mustache template.
	 */
	protected function _render($template, &$context) {
		$template = $this->renderSection($template, $context);
		return $this->renderTags($template, $context);
	}

	/**
	 * Render boolean, enumerable and inverted sections.
	 *
	 * @access protected
	 * @param string $template
	 * @param array $context
	 * @return string
	 */
	protected function renderSection($template, &$context) {
		if (strpos($template, $this->otag . '#') === false) {
			return $template;
		}

		$otag  = $this->prepareRegEx($this->otag);
		$ctag  = $this->prepareRegEx($this->ctag);

		$regex = '/' . $otag . '(\\^|\\#)(.+?)' . $ctag . '\\s*([\\s\\S]+?)';
		if ($this->enableElse) {
			$regex .= '(?:\\s*' . $otag . '\:\\2' . $ctag . '\\s*([\\s\\S]+?)\\s*)?';
		}
		$regex .= $otag . '\\/\\2' . $ctag . '\\s*/m';

		$matches = array();
		while (preg_match($regex, $template, $matches, PREG_OFFSET_CAPTURE)) {

			$section  = $matches[0][0];
			$offset   = $matches[0][1];
			$type     = $matches[1][0];
			$tag_name = trim($matches[2][0]);
			$content  = $matches[3][0];
			
			if ($this->enableElse && isset($matches[4])) {
				$else_section = $matches[4][0];
			} else {
				$else_section = false;
			}
			$replace = '';

			$val = $this->getVariable($tag_name, $context);
			switch($type) {
				// inverted section
				case '^':
					if (empty($val)) {
						$replace .= $content;
					} else if ($else_section !== false) {
						$replace .= $else_section;
					}
					break;

				// regular section
				case '#':
<<<<<<< HEAD
					if (is_array($val) && !empty($val)) {
=======
					if ($this->varIsIterable($val)) {
>>>>>>> bee280f1
						foreach ($val as $local_context) {
							$replace .= $this->_render($content, $this->getContext($context, $local_context));
						}
					} else if ($val) {
<<<<<<< HEAD
						$replace .= $content;
					} else if ($else_section !== false) {
						$replace .= $else_section;
=======
						if (is_array($val) || is_object($val)) {
							$replace .= $this->_render($content, $this->getContext($context, $val));
						} else {
							$replace .= $content;
						}
>>>>>>> bee280f1
					}
					break;
			}

			$template = substr_replace($template, $replace, $offset, strlen($section));
		}

		return $template;
	}

	/**
	 * Loop through and render individual Mustache tags.
	 *
	 * @access protected
	 * @param string $template
	 * @param array $context
	 * @return void
	 */
	protected function renderTags($template, &$context) {
		if (strpos($template, $this->otag) === false) {
			return $template;
		}

		$otag  = $this->prepareRegEx($this->otag);
		$ctag  = $this->prepareRegEx($this->ctag);
		$this->tagRegEx = '/' . $otag . "(#|\/|=|!|>|\\{|&)?([^\/#]+?)\\1?" . $ctag . "+/";
		$html = '';
		$matches = array();
		while (preg_match($this->tagRegEx, $template, $matches, PREG_OFFSET_CAPTURE)) {
			$tag      = $matches[0][0];
			$offset   = $matches[0][1];
			$modifier = $matches[1][0];
			$tag_name = trim($matches[2][0]);

			$html .= substr($template, 0, $offset);
			$html .= $this->renderTag($modifier, $tag_name, $context);
			$template = substr($template, $offset + strlen($tag));
		}

		return $html . $template;
	}

	/**
	 * Render the named tag, given the specified modifier.
	 *
	 * Accepted modifiers are `=` (change delimiter), `!` (comment), `>` (partial)
	 * `{` or `&` (don't escape output), or none (render escaped output).
	 *
	 * @access protected
	 * @param string $modifier
	 * @param string $tag_name
	 * @param array $context
	 * @throws MustacheException Unmatched section tag encountered.
	 * @return string
	 */
	protected function renderTag($modifier, $tag_name, &$context) {
		switch ($modifier) {
			case '#':
				if ($this->throwSectionExceptions) {
					throw new MustacheException('Unclosed section: ' . $tag_name, MustacheException::UNCLOSED_SECTION);
				} else {
					return '';
				}
				break;
			case '/':
				if ($this->throwSectionExceptions) {
					throw new MustacheException('Unexpected close section: ' . $tag_name, MustacheException::UNEXPECTED_CLOSE_SECTION);
				} else {
					return '';
				}
				break;
			case '=':
				return $this->changeDelimiter($tag_name, $context);
				break;
			case '!':
				return $this->renderComment($tag_name, $context);
				break;
			case '>':
				return $this->renderPartial($tag_name, $context);
				break;
			case '{':
			case '&':
				return $this->renderUnescaped($tag_name, $context);
				break;
			case '':
			default:
				return $this->renderEscaped($tag_name, $context);
				break;
		}
	}

	/**
	 * Escape and return the requested tag.
	 *
	 * @access protected
	 * @param string $tag_name
	 * @param array $context
	 * @return string
	 */
	protected function renderEscaped($tag_name, &$context) {
		return htmlentities($this->getVariable($tag_name, $context), null, $this->charset);
	}

	/**
	 * Render a comment (i.e. return an empty string).
	 *
	 * @access protected
	 * @param string $tag_name
	 * @param array $context
	 * @return string
	 */
	protected function renderComment($tag_name, &$context) {
		return '';
	}

	/**
	 * Return the requested tag unescaped.
	 *
	 * @access protected
	 * @param string $tag_name
	 * @param array $context
	 * @return string
	 */
	protected function renderUnescaped($tag_name, &$context) {
		return $this->getVariable($tag_name, $context);
	}

	/**
	 * Render the requested partial.
	 *
	 * @access protected
	 * @param string $tag_name
	 * @param array $context
	 * @return string
	 */
	protected function renderPartial($tag_name, &$context) {
		$view = new self($this->getPartial($tag_name), $context, $this->partials);
		$view->otag = $this->otag;
		$view->ctag = $this->ctag;
		return $view->render();
	}

	/**
	 * Change the Mustache tag delimiter. This method also replaces this object's current
	 * tag RegEx with one using the new delimiters.
	 *
	 * @access protected
	 * @param string $tag_name
	 * @param array $context
	 * @return string
	 */
	protected function changeDelimiter($tag_name, &$context) {
		$tags = explode(' ', $tag_name);
		$this->otag = $tags[0];
		$this->ctag = $tags[1];

		$otag  = $this->prepareRegEx($this->otag);
		$ctag  = $this->prepareRegEx($this->ctag);
		$this->tagRegEx = '/' . $otag . "(#|\/|=|!|>|\\{|&)?([^\/#\^]+?)\\1?" . $ctag . "+/";
		return '';
	}


	/**
	 * Prepare a new context reference array.
	 *
	 * This is used to create context arrays for iterable blocks.
	 *
	 * @access protected
	 * @param array $context
	 * @param mixed $local_context
	 * @return void
	 */
	protected function getContext(&$context, &$local_context) {
		$ret = array();
		$ret[] =& $local_context;
		foreach ($context as $view) {
			$ret[] =& $view;
		}
		return $ret;
	}

	/**
	 * Get a variable from the context array.
	 *
	 * If the view is an array, returns the value with array key $tag_name.
	 * If the view is an object, this will check for a public member variable
	 * named $tag_name. If none is available, this method will execute and return
	 * any class method named $tag_name. Failing all of the above, this method will
	 * return an empty string.
	 *
	 * @access protected
	 * @param string $tag_name
	 * @param array $context
	 * @throws MustacheException Unknown variable name.
	 * @return string
	 */
	protected function getVariable($tag_name, &$context) {
		foreach ($context as $view) {
			if (is_object($view)) {
				if (isset($view->$tag_name)) {
					return $view->$tag_name;
				} else if (method_exists($view, $tag_name)) {
					return $view->$tag_name();
				}
			} else if (is_array($view) && isset($view[$tag_name])) {
				return $view[$tag_name];
			}
		}

		if ($this->throwVariableExceptions) {
			throw new MustacheException("Unknown variable: " . $tag_name, MustacheException::UNKNOWN_VARIABLE);
		} else {
			return '';
		}
	}

	/**
	 * Retrieve the partial corresponding to the requested tag name.
	 *
	 * Silently fails (i.e. returns '') when the requested partial is not found.
	 *
	 * @access protected
	 * @param string $tag_name
	 * @throws MustacheException Unknown partial name.
	 * @return string
	 */
	protected function getPartial($tag_name) {
		if (is_array($this->partials) && isset($this->partials[$tag_name])) {
			return $this->partials[$tag_name];
		}

		if ($this->throwPartialExceptions) {
			throw new MustacheException('Unknown partial: ' . $tag_name, MustacheException::UNKNOWN_PARTIAL);
		} else {
			return '';
		}
	}

	/**
	 * Check whether the given $var should be iterated (i.e. in a section context).
	 *
	 * @access protected
	 * @param mixed $var
	 * @return bool
	 */
	protected function varIsIterable($var) {
		return is_object($var) || (is_array($var) && !array_diff_key($var, array_keys(array_keys($var))));
	}

	/**
	 * Prepare a string to be used in a regular expression.
	 *
	 * @access protected
	 * @param string $str
	 * @return string
	 */
	protected function prepareRegEx($str) {
		$replace = array(
			'\\' => '\\\\', '^' => '\^', '.' => '\.', '$' => '\$', '|' => '\|', '(' => '\(',
			')' => '\)', '[' => '\[', ']' => '\]', '*' => '\*', '+' => '\+', '?' => '\?',
			'{' => '\{', '}' => '\}', ',' => '\,'
		);
		return strtr($str, $replace);
	}
}


/**
 * MustacheException class.
 *
 * @extends Exception
 */
class MustacheException extends Exception {

	// An UNKNOWN_VARIABLE exception is thrown when a {{variable}} is not found
	// in the current context.
	const UNKNOWN_VARIABLE         = 0;

	// An UNCLOSED_SECTION exception is thrown when a {{#section}} is not closed.
	const UNCLOSED_SECTION         = 1;

	// An UNEXPECTED_CLOSE_SECTION exception is thrown when {{/section}} appears
	// without a corresponding {{#section}}.
	const UNEXPECTED_CLOSE_SECTION = 2;

	// An UNKNOWN_PARTIAL exception is thrown whenever a {{>partial}} tag appears
	// with no associated partial.
	const UNKNOWN_PARTIAL          = 3;

}<|MERGE_RESOLUTION|>--- conflicted
+++ resolved
@@ -158,26 +158,18 @@
 
 				// regular section
 				case '#':
-<<<<<<< HEAD
-					if (is_array($val) && !empty($val)) {
-=======
-					if ($this->varIsIterable($val)) {
->>>>>>> bee280f1
+					if ($this->varIsIterable($val) && !empty($val)) {
 						foreach ($val as $local_context) {
 							$replace .= $this->_render($content, $this->getContext($context, $local_context));
 						}
 					} else if ($val) {
-<<<<<<< HEAD
-						$replace .= $content;
-					} else if ($else_section !== false) {
-						$replace .= $else_section;
-=======
 						if (is_array($val) || is_object($val)) {
 							$replace .= $this->_render($content, $this->getContext($context, $val));
 						} else {
 							$replace .= $content;
 						}
->>>>>>> bee280f1
+					} else if ($else_section !== false) {
+						$replace .= $else_section;
 					}
 					break;
 			}
