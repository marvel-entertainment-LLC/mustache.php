--- conflicted
+++ resolved
@@ -1,12 +1,6 @@
-<<<<<<< HEAD
-[submodule "test/spec"]
-	path = test/spec
-	url = git://github.com/mustache/spec.git
-=======
 [submodule "vendor/spec"]
 	path = vendor/spec
 	url = git://github.com/mustache/spec.git
 [submodule "vendor/yaml"]
 	path = vendor/yaml
-	url = git://github.com/fabpot/yaml.git
->>>>>>> 0673292a
+	url = git://github.com/fabpot/yaml.git